---
AWSTemplateFormatVersion: '2010-09-09'
Description: >

  This Cloudformation Template deploys the frontend applications Greenlight and Scalelite to the previously created ECS Cluster.

  Disclaimer: Not for production use. Demo and testing purposes only.

  Author: David Surey <suredavi@amazon.com>, Bastian Klein <basklein@amazon.com>

Parameters:
  BBBHostedZone:
    Description: Hosted zone in which the DNS entries
    Type: String
  BBBDomainName:
    Description: Base domain name
    Type: String
  BBBFrontendELBSecurityGroup:
    Description: Security Group that should be assigned for the frontend ELB
    Type: String
  BBBScaleliteELBSecurityGroup:
    Description: Security Group that should be assigned for the Scalelite ELB
    Type: String
  BBBPublicApplicationSubnets:
    Description: Comma separated list of the public subnets
    Type: CommaDelimitedList
  BBBPrivateApplicationSubnets:
    Description: Comma separated list of the private EC2 instance subnets
    Type: CommaDelimitedList
  BBBNotificationTopic:
    Description: Topic to be used for alarm notifications
    Type: String
  BBBVPCs:
    Description: Reference for the VPC
    Type: String
  BBBEnvironmentStage:
    Type: String
    Description: Select the appropriate environment
    AllowedValues:
      - stage
      - prod
      - dev
  BBBDBName:
    Description: Database Name
    Type: String
  BBBRDSDBSecret:
    Description: Amazon RDS Secret
    Type: String
  BBBRDSDBConnectionSecret:
    Description: Amazon RDS Connection Secret
    Type: String
  BBBECSCluster:
    Description: Reference for the ECS Cluster in which to deploy the services
    Type: String
  BBBgreenlightImage:
    Description: Greenlight docker image identifier
    Type: String
    Default: "bigbluebutton/greenlight:v2"
  BBBScaleliteApiImage:
    Description: Scalelite API docker image identifier
    Type: String
    Default: "blindsidenetwks/scalelite:v1-api"
  BBBScaleliteNginxImage:
    Description: Scalelite NGINX docker image identifier
    Type: String
    Default: "blindsidenetwks/scalelite:v1-nginx"
  BBBScalelitePollerImage:
    Description: Scalelite Poller docker image identifier
    Type: String
    Default: "blindsidenetwks/scalelite:v1-poller"
  BBBScaleliteImporterImage:
    Description: Scalelite Importer docker image identifier
    Type: String
    Default: "blindsidenetwks/scalelite:v1-recording-importer"
  BBBCacheDBAddress:
    Description: Amazon ElastiCache Cluster address
    Type: String
  BBBCacheDBPort:
    Description: Amazon ElastiCache Cluster port
    Type: String
  BBBTurnSecret:
    Description: Secret used for Turn communication
    Type: String
  BBBGreenlightMemory:
    Description: Memory constraints for Greenlight container
    Type: Number
    Default: 1024
  BBBGreenlightCPU:
    Description: CPU constraints for Greenlight container
    Type: Number
    Default: 512
  BBBScaleliteMemory:
    Description: Memory constraints for Scalelite Fargate Task
    Type: Number
    Default: 2048
  BBBScaleliteCPU:
    Description: CPU constraints for Scalelite Fargate Task
    Type: Number
    Default: 1024
  BBBACMCertProviderArn:
    Description: ARN of the custom certificate provider
    Type: String
  BBBSESProviderArn:
    Description: ARN of the custom SES provider
    Type: String
  BBBSMTPSecretProviderArn:
    Description: ARN of the custom SMTP secrets provider
    Type: String
  BBBGreenlightMinReplicas:
    Description: Minimum amount of Greenlight containers available
    Type: Number
    Default: 1
  BBBGreenlightMaxReplicas:
    Description: Maximum amount of Greenlight containers available
    Type: Number
    Default: 3
  BBBGreenlightDesiredReplicas:
    Description: Desired amount of Greenlight containers available
    Type: Number
    Default: 1
  BBBScaleliteMinReplicas:
    Description: Minimum amount of Scalelite containers available
    Type: Number
    Default: 1
  BBBScaleliteMaxReplicas:
    Description: Maximum amount of Scalelite containers available
    Type: Number
    Default: 3
  BBBScaleliteDesiredReplicas:
    Description: Desired amount of Scalelite containers available
    Type: Number
    Default: 1
  BBBSharedStorageFS:
    Description: File system id for the Amazon EFS volume to be mounted
    Type: String
  BBBSharedStorageAPspool:
    Description: Access Point id for the Amazon EFS volume to be mounted
    Type: String
  BBBSharedStorageAPpublished:
    Description: Access Point id for the Amazon EFS volume to be mounted
    Type: String
  BBBSharedStorageAPunpublished:
    Description: Access Point id for the Amazon EFS volume to be mounted
    Type: String
  BBBSharedStorageAPrecordings:
    Description: Access Point id for the Amazon EFS volume to be mounted
    Type: String
  BBBSesRegion:
    Description: Region for the SES Domain. If not set, current deployment region will be used
    Type: String
  BBBOperatorEMail:
    Description: EMail address to notify if there are any operational issues
    Type: String
    AllowedPattern: "([a-zA-Z0-9_\\-\\.]+)@((\\[[0-9]{1,3}\\.[0-9]{1,3}\\.[0-9]{1,3}\\.)|(([a-zA-Z0-9\\-]+\\.)+))([a-zA-Z]{2,4}|[0-9]{1,3})(\\]?)"
    ConstraintDescription: must be a valid email address.
    Default: johndoe@example.com
  BBBECSInstanceType:
    Description: Set the ECS Instance Type to either EC2 based or Fargate based deployments
    Type: String
  BBBECSTaskSecurityGroup:
    Description: Security Group that should be assigned for the EC2 Instances
    Type: String
  BBBApplicationLogsGroup:
    Description: Log group to be used for the Application logs
    Type: String

Conditions:
  BBBSESRegionSet: !Not [ !Equals [ !Ref BBBSesRegion, "AWS::NoValue" ] ]
  BBBECSFargate: !Equals [ !Ref BBBECSInstanceType, fargate ]
  BBBECSEC2: !Not [ !Equals [ !Ref BBBECSInstanceType, fargate ] ]

Resources:
  BBBSESDomainIdentity:
    Type: Custom::DomainIdentity
    Properties:
      Domain: !Ref BBBDomainName
      Region: !If [ BBBSESRegionSet, !Ref BBBSesRegion, !Ref "AWS::Region" ]
      RecordSetDefaults:
        TTL: 60
        Weight: 1
        SetIdentifier: !If [ BBBSESRegionSet, !Ref BBBSesRegion, !Ref "AWS::Region" ]
      ServiceToken: !Ref BBBSESProviderArn

  BBBSESVerifiedIdentity:
    Type: Custom::VerifiedIdentity
    DependsOn:
      - BBBSESDkimRecords
      - BBBSESVerificationRecords
    Properties:
      Identity: !GetAtt BBBSESDomainIdentity.Domain
      Region: !GetAtt BBBSESDomainIdentity.Region
      Dummy: true
      ServiceToken: !Ref BBBSESProviderArn

  BBBSESVerificationRecords:
    Type: AWS::Route53::RecordSetGroup
    Properties:
      Comment: !Sub 'SES identity for ${BBBDomainName}'
      HostedZoneId: !Ref BBBHostedZone
      RecordSets: !GetAtt 'BBBSESDomainIdentity.RecordSets'

  BBBSESDkimTokens:
    Type: Custom::DkimTokens
    Properties:
      Domain: !GetAtt 'BBBSESDomainIdentity.Domain'
      Region: !GetAtt 'BBBSESDomainIdentity.Region'
      ServiceToken: !Ref BBBSESProviderArn

  BBBSESDkimRecords:
    Type: AWS::Route53::RecordSetGroup
    Properties:
      Comment: !Sub 'DKIM records for ${BBBDomainName}'
      HostedZoneId: !Ref BBBHostedZone
      RecordSets: !GetAtt 'BBBSESDkimTokens.RecordSets'

  BBBSESIdentityNotifications:
    Type: Custom::IdentityNotifications
    Properties:
      Identity: !GetAtt BBBSESVerifiedIdentity.Identity
      Region: !GetAtt BBBSESVerifiedIdentity.Region
      BounceTopic: !Ref BBBNotificationTopic
      ComplaintTopic: !Ref  BBBNotificationTopic
      HeadersInBounceNotificationsEnabled: true
      HeadersInComplaintNotificationsEnabled: true
      ForwardingEnabled: false
      ServiceToken: !Ref BBBSESProviderArn

  BBBSMTPUser:
    Type: AWS::IAM::User
    Properties:
      Policies:
        - PolicyName: BBBSMTPUserPolicy
          PolicyDocument:
            Statement:
              - Effect: Allow
                Action:
                  - ses:SendRawEmail
                Resource: "*"

  BBBUserAccessKey:
    Type: AWS::IAM::AccessKey
    Properties:
      Serial: 8
      Status: Active
      UserName: !Ref BBBSMTPUser

  BBBSMTPAccessKey:
    Type: Custom::SMTPPW
    Properties:
      Description: The SMTP User Password for Email Sendout
      SecretKey: !GetAtt BBBUserAccessKey.SecretAccessKey
      Region: !If [ BBBSESRegionSet, !Ref BBBSesRegion, !Ref "AWS::Region" ]
      NoEcho: true
      ServiceToken: !Ref BBBSMTPSecretProviderArn

  BBBSMTPAccessSecret:
    Type: AWS::SecretsManager::Secret
    Properties:
      Description: 'This is the BBB SMTP Login'
      SecretString: !Sub "{\"smtpusername\":\"${BBBUserAccessKey}\",\"smtppassword\":\"${BBBSMTPAccessKey}\"}"

  BBBApplicationBaseSecret:
    Type: AWS::SecretsManager::Secret
    Properties:
      Description: 'This is the BBB base secret'
      GenerateSecretString:
        SecretStringTemplate: '{"basekeyname": "basesecretkey"}'
        GenerateStringKey: 'basekeyvalue'
        PasswordLength: 64
        ExcludePunctuation: true
        ExcludeUppercase: true

  BBBLoadbalancerSecret:
    Type: AWS::SecretsManager::Secret
    Properties:
      Description: 'This is the BBB Loadbalancer secret'
      GenerateSecretString:
        SecretStringTemplate: '{"basekeyname": "basesecretkey"}'
        GenerateStringKey: 'basekeyvalue'
        PasswordLength: 32
        ExcludePunctuation: true
        ExcludeUppercase: true

  BBBAdministratorlogin:
    Type: AWS::SecretsManager::Secret
    Properties:
      Description: 'This is the BBB base secret'
      GenerateSecretString:
        SecretStringTemplate: !Sub "{\"username\":\"${BBBOperatorEMail}\"}"
        GenerateStringKey: 'password'
        PasswordLength: 16
        ExcludePunctuation: true

  BBBScaleliteExecutionRole:
    Type: AWS::IAM::Role
    Properties:
      RoleName: BBBScaleliteExecutionRole
      AssumeRolePolicyDocument:
        Statement:
          - Effect: Allow
            Principal:
              Service: ecs-tasks.amazonaws.com
            Action: 'sts:AssumeRole'
      ManagedPolicyArns:
        - 'arn:aws:iam::aws:policy/service-role/AmazonECSTaskExecutionRolePolicy'
      Policies:
        - PolicyName: BBBScaleliteSecretPolicy
          PolicyDocument:
            Statement:
              - Effect: Allow
                Action:
                  - "ssm:GetParameters"
                  - "secretsmanager:GetSecretValue"
                Resource:
                  - !Ref BBBRDSDBSecret
                  - !Ref BBBRDSDBConnectionSecret
                  - !Ref BBBApplicationBaseSecret
                  - !Ref BBBLoadbalancerSecret

  BBBGreenlightTaskExecutionRole:
    Type: AWS::IAM::Role
    Properties:
      RoleName: BBBGreenlightExecutionRole
      AssumeRolePolicyDocument:
        Statement:
          - Effect: Allow
            Principal:
              Service: ecs-tasks.amazonaws.com
            Action: 'sts:AssumeRole'
      ManagedPolicyArns:
        - 'arn:aws:iam::aws:policy/service-role/AmazonECSTaskExecutionRolePolicy'
      Policies:
        - PolicyName: BBBGreenlightSecretPolicy
          PolicyDocument:
            Statement:
              - Effect: Allow
                Action:
                  - "ssm:GetParameters"
                  - "secretsmanager:GetSecretValue"
                Resource:
                  - !Ref BBBRDSDBSecret
                  - !Ref BBBRDSDBConnectionSecret
                  - !Ref BBBApplicationBaseSecret
                  - !Ref BBBSMTPAccessSecret
                  - !Ref BBBAdministratorlogin
                  - !Ref BBBLoadbalancerSecret

  BBBAutoscalingRole:
    Type: AWS::IAM::Role
    Properties:
      AssumeRolePolicyDocument:
        Statement:
          - Effect: Allow
            Principal:
              Service: [ application-autoscaling.amazonaws.com ]
            Action: [ "sts:AssumeRole" ]
      Path: /
      Policies:
        - PolicyName: service-autoscaling
          PolicyDocument:
            Version: "2012-10-17"
            Statement:
              - Effect: Allow
                Action:
                  - "cloudwatch:DescribeAlarms"
                  - "cloudwatch:PutMetricAlarm"
                  - "ecs:DescribeServices"
                  - "ecs:UpdateService"
                Resource:
                  - !Ref BBBgreenlightService
                  - !Ref BBBScaleliteService
                  - !Sub "arn:aws:cloudwatch:${AWS::Region}:${AWS::AccountId}:alarm:*"

  BBBPublicCertificate:
    Type: Custom::Certificate
    Properties:
      DomainName: !Sub "*.${BBBDomainName}"
      ValidationMethod: DNS
      ServiceToken: !Ref BBBACMCertProviderArn

  BBBPublicIssuedCertificate:
    Type: Custom::IssuedCertificate
    Properties:
      CertificateArn: !Ref BBBPublicCertificate
      ServiceToken: !Ref BBBACMCertProviderArn

  BBBPublicCertificateDNSRecord:
    Type: Custom::CertificateDNSRecord
    Properties:
      CertificateArn: !Ref BBBPublicCertificate
      DomainName: !Sub "*.${BBBDomainName}"
      ServiceToken: !Ref BBBACMCertProviderArn

  BBBPublicDomainValidationRecord:
    Type: AWS::Route53::RecordSetGroup
    Properties:
      HostedZoneId: !Ref BBBHostedZone
      RecordSets:
        - Name: !GetAtt BBBPublicCertificateDNSRecord.Name
          Type: !GetAtt BBBPublicCertificateDNSRecord.Type
          TTL: 60
          Weight: 1
          SetIdentifier: !Ref BBBPublicCertificate
          ResourceRecords:
            - !GetAtt BBBPublicCertificateDNSRecord.Value

  BBBFrontendALB:
    Type: AWS::ElasticLoadBalancingV2::LoadBalancer
    Properties:
      Scheme: internet-facing
      LoadBalancerAttributes:
        - Key: idle_timeout.timeout_seconds
          Value: "30"
      Subnets: !Ref BBBPublicApplicationSubnets
      SecurityGroups:
        - !Ref BBBFrontendELBSecurityGroup

  BBBFrontendALBListener:
    Type: AWS::ElasticLoadBalancingV2::Listener
    DependsOn:
      - BBBPublicIssuedCertificate
      - BBBPublicDomainValidationRecord
    Properties:
      DefaultActions:
        - Type: redirect
          RedirectConfig:
            Path: /b
            StatusCode: HTTP_301
      LoadBalancerArn: !Ref BBBFrontendALB
      Port: 443
      Protocol: HTTPS
      Certificates:
        - CertificateArn: !Ref BBBPublicCertificate

  BBBFrontendALBListenerRule:
    Type: AWS::ElasticLoadBalancingV2::ListenerRule
    Properties:
      Actions:
        - Type: forward
          TargetGroupArn: !Ref BBBFrontendTG
      Conditions:
        - Field: path-pattern
          Values: [ /b* ]
      ListenerArn: !Ref BBBFrontendALBListener
      Priority: 1

  BBBFrontendTG:
    Type: AWS::ElasticLoadBalancingV2::TargetGroup
    DependsOn: BBBFrontendALB
    Properties:
      HealthCheckIntervalSeconds: 90
      HealthCheckPath: /b
      HealthCheckProtocol: HTTP
      HealthCheckTimeoutSeconds: 60
      HealthyThresholdCount: 3
      Port: 80
      TargetType: !If [ BBBECSFargate, ip, instance ]
      Protocol: HTTP
      UnhealthyThresholdCount: 3
      VpcId: !Ref BBBVPCs

  BBBFrontendALBListenerHTTP2HTTPS:
    Type: AWS::ElasticLoadBalancingV2::Listener
    Properties:
      DefaultActions:
      - Type: redirect
        RedirectConfig:
          Host: "#{host}"
          Path: "/#{path}"
          Port: "443"
          Protocol: "HTTPS"
          Query: "#{query}"
          StatusCode: "HTTP_301"
      LoadBalancerArn: !Ref BBBFrontendALB
      Port: 80
      Protocol: HTTP

  BBBFrontendALBDNS:
    Type: AWS::Route53::RecordSetGroup
    Properties:
      HostedZoneId: !Ref BBBHostedZone
      Comment: ALB for Big Blue Button Frontend
      RecordSets:
        - Name: !Sub conference.${BBBDomainName}
          Type: CNAME
          TTL: '60'
          ResourceRecords:
            - !GetAtt 'BBBFrontendALB.DNSName'

  BBBScaleliteALBDNSName:
    Type: AWS::Route53::RecordSetGroup
    Properties:
      HostedZoneId: !Ref BBBHostedZone
      Comment: ALB for Scalelite
      RecordSets:
        - Name: !Sub scalelite.${BBBDomainName}
          Type: CNAME
          TTL: '60'
          ResourceRecords:
            - !GetAtt 'BBBScaleliteALB.DNSName'

  BBBScaleliteALB:
    Type: AWS::ElasticLoadBalancingV2::LoadBalancer
    Properties:
      Scheme: internet-facing
      LoadBalancerAttributes:
        - Key: idle_timeout.timeout_seconds
          Value: "30"
      Subnets: !Ref BBBPublicApplicationSubnets
      SecurityGroups:
        - !Ref BBBScaleliteELBSecurityGroup

  BBBScaleliteALBListener:
    Type: AWS::ElasticLoadBalancingV2::Listener
    DependsOn:
      - BBBPublicIssuedCertificate
      - BBBPublicDomainValidationRecord
    Properties:
      DefaultActions:
        - Type: forward
          TargetGroupArn: !Ref BBBScaleliteTG
      LoadBalancerArn: !Ref BBBScaleliteALB
      Port: 443
      Protocol: HTTPS
      Certificates:
        - CertificateArn: !Ref BBBPublicCertificate

  BBBScaleliteALBListenerRule:
    Type: AWS::ElasticLoadBalancingV2::ListenerRule
    Properties:
      Actions:
        - Type: forward
          TargetGroupArn: !Ref BBBScaleliteTG
      Conditions:
        - Field: path-pattern
          Values: [ / ]
      ListenerArn: !Ref BBBScaleliteALBListener
      Priority: 1

  BBBScaleliteTG:
    Type: AWS::ElasticLoadBalancingV2::TargetGroup
    DependsOn: BBBScaleliteALB
    Properties:
      HealthCheckIntervalSeconds: 90
      HealthCheckPath: /
      HealthCheckProtocol: HTTP
      HealthCheckTimeoutSeconds: 60
      HealthyThresholdCount: 2
      Port: 80
      TargetType: !If [ BBBECSFargate, ip, instance ]
      Protocol: HTTP
      UnhealthyThresholdCount: 2
      VpcId: !Ref BBBVPCs

  BBBgreenlightTaskdefinition:
    Type: AWS::ECS::TaskDefinition
    DependsOn:
      - BBBSMTPAccessKey
    Properties:
      Family: !Join [ "", [ !Ref "AWS::StackName", -greenlight ] ]
      ExecutionRoleArn: !Ref BBBGreenlightTaskExecutionRole
      NetworkMode: !If [ BBBECSFargate, awsvpc, !Ref "AWS::NoValue" ]
      Memory: !Ref BBBGreenlightMemory
      Cpu: !Ref BBBGreenlightCPU
      RequiresCompatibilities:
        !If
        - BBBECSFargate
        - - FARGATE
        - !Ref "AWS::NoValue"
      ContainerDefinitions:
        - Name: greenlight
          Essential: true
          Image: !Ref BBBgreenlightImage
          LogConfiguration:
            LogDriver: awslogs
            Options:
              awslogs-group: !Ref BBBApplicationLogsGroup
              awslogs-region: !Ref "AWS::Region"
              awslogs-stream-prefix: greenlight
          PortMappings:
            - ContainerPort: 80
          Command:
            - /bin/sh
            - -c
            - /usr/local/bin/bundle exec rake db:migrate; /usr/local/bin/bundle exec rake user:create["bbbadmin","${ADMIN_LOGIN}","${ADMIN_PASSWORD}","admin"]; bin/start
          Secrets:
            - Name: ADMIN_PASSWORD
              ValueFrom: !Sub "${BBBAdministratorlogin}:password::"
            - Name: SECRET_KEY_BASE
              ValueFrom: !Sub "${BBBApplicationBaseSecret}:basekeyvalue::"
            - Name: BIGBLUEBUTTON_SECRET
              ValueFrom: !Sub "${BBBLoadbalancerSecret}:basekeyvalue::"
            - Name: DB_PASSWORD
              ValueFrom: !Sub "${BBBRDSDBSecret}:password::"
            - Name: SMTP_PASSWORD
              ValueFrom: !Sub "${BBBSMTPAccessSecret}:smtppassword::"
            - Name: DB_USERNAME
              ValueFrom: !Sub "${BBBRDSDBSecret}:username::"
            - Name: SMTP_USERNAME
              ValueFrom: !Sub "${BBBSMTPAccessSecret}:smtpusername::"
            - Name: DB_HOST
              ValueFrom: !Sub "${BBBRDSDBConnectionSecret}:hostname::"
            - Name: DB_PORT
              ValueFrom: !Sub "${BBBRDSDBConnectionSecret}:port::"
          Environment:
            - Name: ADMIN_LOGIN
              Value: !Join [ '', [ '{{resolve:secretsmanager:', !Ref BBBAdministratorlogin, ':SecretString:username}}' ] ]
            - Name: DB_ADAPTER
              Value: postgresql
            - Name: DB_NAME
              Value: !Join [ '_', [ !Ref BBBDBName, !Ref BBBEnvironmentStage ] ]
            - Name: BIGBLUEBUTTON_ENDPOINT
              Value: !Join [ "", [ "https://", !Sub "scalelite.${BBBDomainName}", "/bigbluebutton/api" ] ]
            - Name: ALLOW_GREENLIGHT_ACCOUNTS
              Value: "true"
            - Name: RAILS_LOG_TO_STDOUT
              Value: "true"
            - Name: ALLOW_MAIL_NOTIFICATIONS
              Value: "true"
            - Name: GREENLIGHT_DOMAIN
              Value: !Sub ${BBBDomainName}
            - Name: GREENLIGHT_USE_WEBHOOKS
              Value: "false"
            - Name: SMTP_SERVER
              Value: !If [ BBBSESRegionSet, !Sub "email-smtp.${BBBSesRegion}.amazonaws.com" , !Sub "email-smtp.${AWS::Region}.amazonaws.com" ]
            - Name: SMTP_PORT
              Value: 587
            - Name: SMTP_DOMAIN
              Value: !Sub ${BBBDomainName}
            - Name: SMTP_AUTH
              Value: LOGIN
            - Name: SMTP_STARTTLS_AUTO
              Value: "true"
            - Name: SMTP_SENDER
              Value: !Sub "bigbluebutton@${BBBDomainName}"

  BBBgreenlightService:
    Type: AWS::ECS::Service
    DependsOn:
      - BBBFrontendALBListener
      - BBBFrontendALBListenerRule
    Properties:
      Cluster: !Ref BBBECSCluster
      DesiredCount: !Ref BBBGreenlightDesiredReplicas
      PlatformVersion: !If [ BBBECSFargate, 1.4.0, !Ref "AWS::NoValue" ]
      NetworkConfiguration:
        !If
        - BBBECSFargate
        - AwsvpcConfiguration:
            AssignPublicIp: DISABLED
            SecurityGroups:
              - !Ref BBBECSTaskSecurityGroup
            Subnets: !Ref BBBPrivateApplicationSubnets
        - !Ref "AWS::NoValue"
      LoadBalancers:
        - ContainerName: greenlight
          ContainerPort: 80
          TargetGroupArn: !Ref BBBFrontendTG
      TaskDefinition: !Ref BBBgreenlightTaskdefinition
      HealthCheckGracePeriodSeconds: 60
      LaunchType: !If [ BBBECSFargate, FARGATE, !Ref "AWS::NoValue" ]

  BBBgreenlightServiceScalingTarget:
    Type: AWS::ApplicationAutoScaling::ScalableTarget
    DependsOn: BBBAutoscalingRole
    Properties:
      MaxCapacity: !Ref BBBGreenlightMaxReplicas
      MinCapacity: !Ref BBBGreenlightMinReplicas
      ResourceId:
        !Join [
            "",
            [ service/, !Ref BBBECSCluster, /, !GetAtt [ BBBgreenlightService, Name ] ],
        ]
      RoleARN: !GetAtt BBBAutoscalingRole.Arn
      ScalableDimension: ecs:service:DesiredCount
      ServiceNamespace: ecs

  BBBgreenlightServiceScalingPolicy:
    Type: AWS::ApplicationAutoScaling::ScalingPolicy
    DependsOn: BBBAutoscalingRole
    Properties:
      PolicyName: BBBgreenlightTargetTrackingPolicy
      PolicyType: TargetTrackingScaling
      ScalingTargetId: !Ref BBBgreenlightServiceScalingTarget
      TargetTrackingScalingPolicyConfiguration:
        TargetValue: 80
        DisableScaleIn: False
        ScaleInCooldown: 15
        ScaleOutCooldown: 15
        PredefinedMetricSpecification:
          PredefinedMetricType: ALBRequestCountPerTarget
          ResourceLabel: !Join [ "/", [ !GetAtt BBBFrontendALB.LoadBalancerFullName, !GetAtt BBBFrontendTG.TargetGroupFullName ] ]

  BBBScaleliteTaskdefinition:
    Type: AWS::ECS::TaskDefinition
    Properties:
      Family: !Join [ "", [ !Ref "AWS::StackName", -scalelite ] ]
      ExecutionRoleArn: !Ref BBBScaleliteExecutionRole
      NetworkMode: !If [ BBBECSFargate, awsvpc, !Ref "AWS::NoValue" ]
      Memory: !Ref BBBScaleliteMemory
      Cpu: !Ref BBBScaleliteCPU
      RequiresCompatibilities:
        !If
        - BBBECSFargate
        - - FARGATE
        - !Ref "AWS::NoValue"
      Volumes:
        - Name: !Join [ "", [ scalelite-recordings-volume-spool, !Ref BBBEnvironmentStage ] ]
          efsVolumeConfiguration:
            fileSystemId: !Ref BBBSharedStorageFS
            transitEncryption: ENABLED
            AuthorizationConfig:
              AccessPointId: !Ref BBBSharedStorageAPspool
        - Name: !Join [ "", [ scalelite-recordings-volume-published, !Ref BBBEnvironmentStage ] ]
          efsVolumeConfiguration:
            fileSystemId: !Ref BBBSharedStorageFS
            transitEncryption: ENABLED
            AuthorizationConfig:
              AccessPointId: !Ref BBBSharedStorageAPpublished
        - Name: !Join [ "", [ scalelite-recordings-volume-unpublished, !Ref BBBEnvironmentStage ] ]
          efsVolumeConfiguration:
            fileSystemId: !Ref BBBSharedStorageFS
            transitEncryption: ENABLED
            AuthorizationConfig:
              AccessPointId: !Ref BBBSharedStorageAPunpublished
        - Name: !Join [ "", [ scalelite-recordings-volume-recordings, !Ref BBBEnvironmentStage ] ]
          efsVolumeConfiguration:
            fileSystemId: !Ref BBBSharedStorageFS
            transitEncryption: ENABLED
            AuthorizationConfig:
              AccessPointId: !Ref BBBSharedStorageAPrecordings
      ContainerDefinitions:
        - Name: scalelite-importer
          Essential: true
          Image: !Ref BBBScaleliteImporterImage
          MountPoints:
            - ContainerPath: /var/bigbluebutton/spool
              SourceVolume: !Join [ "", [ scalelite-recordings-volume-spool, !Ref BBBEnvironmentStage ] ]
            - ContainerPath: /var/bigbluebutton/published
              SourceVolume: !Join [ "", [ scalelite-recordings-volume-published, !Ref BBBEnvironmentStage ] ]
            - ContainerPath: /var/bigbluebutton/unpublished
              SourceVolume: !Join [ "", [ scalelite-recordings-volume-unpublished, !Ref BBBEnvironmentStage ] ]
            - ContainerPath: /var/bigbluebutton/recordings
              SourceVolume: !Join [ "", [ scalelite-recordings-volume-recordings, !Ref BBBEnvironmentStage ] ]
          LogConfiguration:
            LogDriver: awslogs
            Options:
              awslogs-group: !Ref BBBApplicationLogsGroup
              awslogs-region: !Ref "AWS::Region"
              awslogs-stream-prefix: scalelite-importer
          HealthCheck:
            Command:
              - CMD-SHELL
              - exit 0
          Secrets:
            - Name: SECRET_KEY_BASE
              ValueFrom: !Sub "${BBBApplicationBaseSecret}:basekeyvalue::"
            - Name: LOADBALANCER_SECRET
              ValueFrom: !Sub "${BBBLoadbalancerSecret}:basekeyvalue::"
            - Name: DATABASE_URL
              ValueFrom: !Sub "${BBBRDSDBConnectionSecret}:connectionString::"
          Environment:
            - Name: REDIS_URL
              Value: !Sub
                - "redis://${BBBCacheDBAddress}:${BBBCacheDBPort}"
                - BBBCacheDBAddress: !Ref BBBCacheDBAddress
                  BBBCacheDBPort: !Ref BBBCacheDBPort
            - Name: BEHIND_PROXY
              Value: 'true'
            - Name: NGINX_BEHIND_PROXY
              Value: 'true'
        - Name: scalelite-poller
          Essential: true
          Image: !Ref BBBScalelitePollerImage
          LogConfiguration:
            LogDriver: awslogs
            Options:
              awslogs-group: !Ref BBBApplicationLogsGroup
              awslogs-region: !Ref "AWS::Region"
              awslogs-stream-prefix: scalelite-poller
          HealthCheck:
            Command:
              - CMD-SHELL
              - exit 0
          Secrets:
            - Name: SECRET_KEY_BASE
              ValueFrom: !Sub "${BBBApplicationBaseSecret}:basekeyvalue::"
            - Name: LOADBALANCER_SECRET
              ValueFrom: !Sub "${BBBLoadbalancerSecret}:basekeyvalue::"
            - Name: DATABASE_URL
              ValueFrom: !Sub "${BBBRDSDBConnectionSecret}:connectionString::"
          Environment:
            - Name: REDIS_URL
              Value: !Sub
                - "redis://${BBBCacheDBAddress}:${BBBCacheDBPort}"
                - BBBCacheDBAddress: !Ref BBBCacheDBAddress
                  BBBCacheDBPort: !Ref BBBCacheDBPort
            - Name: BEHIND_PROXY
              Value: true
            - Name: NGINX_BEHIND_PROXY
              Value: 'true'
        - Name: scalelite-nginx
          Essential: true
          DependsOn:
            - ContainerName: scalelite-importer
              Condition: START
          Image: !Ref BBBScaleliteNginxImage
          EntryPoint:
            !If
            - BBBECSFargate
            - - "sh"
              - "-c"
            - !Ref "AWS::NoValue"
          Command:
            !If
            - BBBECSFargate
            - - "/bin/sh -c \"sed -i 's/scalelite-api/localhost/g' /etc/nginx/conf.d/scalelite.common && /etc/nginx/start -g daemon off\""
            - !Ref "AWS::NoValue"
          Links:
            !If
            - BBBECSEC2
            - - scalelite-api:scalelite-api
            - !Ref "AWS::NoValue"
          MountPoints:
            - ContainerPath: /var/bigbluebutton/spool
              SourceVolume: !Join [ "", [ scalelite-recordings-volume-spool, !Ref BBBEnvironmentStage ] ]
            - ContainerPath: /var/bigbluebutton/published
              SourceVolume: !Join [ "", [ scalelite-recordings-volume-published, !Ref BBBEnvironmentStage ] ]
            - ContainerPath: /var/bigbluebutton/unpublished
              SourceVolume: !Join [ "", [ scalelite-recordings-volume-unpublished, !Ref BBBEnvironmentStage ] ]
            - ContainerPath: /var/bigbluebutton/recordings
              SourceVolume: !Join [ "", [ scalelite-recordings-volume-recordings, !Ref BBBEnvironmentStage ] ]
          LogConfiguration:
            LogDriver: awslogs
            Options:
              awslogs-group: !Ref BBBApplicationLogsGroup
              awslogs-region: !Ref "AWS::Region"
              awslogs-stream-prefix: scalelite-nginx
          PortMappings:
            - ContainerPort: 80
          HealthCheck:
            Command:
              - CMD-SHELL
              - exit 0
          Secrets:
            - Name: SECRET_KEY_BASE
              ValueFrom: !Sub "${BBBApplicationBaseSecret}:basekeyvalue::"
            - Name: LOADBALANCER_SECRET
              ValueFrom: !Sub "${BBBLoadbalancerSecret}:basekeyvalue::"
            - Name: DATABASE_URL
              ValueFrom: !Sub "${BBBRDSDBConnectionSecret}:connectionString::"
          Environment:
            - Name: REDIS_URL
              Value: !Sub
                - "redis://${BBBCacheDBAddress}:${BBBCacheDBPort}"
                - BBBCacheDBAddress: !Ref BBBCacheDBAddress
                  BBBCacheDBPort: !Ref BBBCacheDBPort
            - Name: BEHIND_PROXY
              Value: true
<<<<<<< HEAD
            - Name: NGINX_BEHIND_PROXY
              Value: 'true'
            - Name: URL_HOST
              Value: !Sub scalelite.${BBBDomainName}
=======
>>>>>>> 777924ac
        - Name: scalelite-api
          Essential: true
          Image: !Ref BBBScaleliteApiImage
          MountPoints:
            - ContainerPath: /var/bigbluebutton/spool
              SourceVolume: !Join [ "", [ scalelite-recordings-volume-spool, !Ref BBBEnvironmentStage ] ]
            - ContainerPath: /var/bigbluebutton/published
              SourceVolume: !Join [ "", [ scalelite-recordings-volume-published, !Ref BBBEnvironmentStage ] ]
            - ContainerPath: /var/bigbluebutton/unpublished
              SourceVolume: !Join [ "", [ scalelite-recordings-volume-unpublished, !Ref BBBEnvironmentStage ] ]
            - ContainerPath: /var/bigbluebutton/recordings
              SourceVolume: !Join [ "", [ scalelite-recordings-volume-recordings, !Ref BBBEnvironmentStage ] ]
          LogConfiguration:
            LogDriver: awslogs
            Options:
              awslogs-group: !Ref BBBApplicationLogsGroup
              awslogs-region: !Ref "AWS::Region"
              awslogs-stream-prefix: scalelite-api
          Command:
            - /bin/sh
            - -c
            - bin/rake db:setup; bin/start
          HealthCheck:
            Command:
              - CMD-SHELL
              - exit 0
          Secrets:
            - Name: SECRET_KEY_BASE
              ValueFrom: !Sub "${BBBApplicationBaseSecret}:basekeyvalue::"
            - Name: LOADBALANCER_SECRET
              ValueFrom: !Sub "${BBBLoadbalancerSecret}:basekeyvalue::"
            - Name: DATABASE_URL
              ValueFrom: !Sub "${BBBRDSDBConnectionSecret}:connectionString::"
          Environment:
            - Name: REDIS_URL
              Value: !Sub
                - "redis://${BBBCacheDBAddress}:${BBBCacheDBPort}"
                - BBBCacheDBAddress: !Ref BBBCacheDBAddress
                  BBBCacheDBPort: !Ref BBBCacheDBPort
            - Name: BEHIND_PROXY
              Value: true
            - Name: NGINX_BEHIND_PROXY
              Value: 'true'

  BBBScaleliteAddServerTaskdefinition:
    Type: AWS::ECS::TaskDefinition
    Properties:
      Family: !Join [ "", [ !Ref "AWS::StackName", -scalelite-handle-server ] ]
      ExecutionRoleArn: !Ref BBBScaleliteExecutionRole
      NetworkMode: !If [ BBBECSFargate, awsvpc, !Ref "AWS::NoValue" ]
      Memory: 512
      Cpu: 256
      RequiresCompatibilities:
        !If
        - BBBECSFargate
        - - FARGATE
        - !Ref "AWS::NoValue"
      ContainerDefinitions:
        - Name: scalelite-handle-server
          Essential: true
          Image: !Ref BBBScaleliteApiImage
          LogConfiguration:
            LogDriver: awslogs
            Options:
              awslogs-group: !Ref BBBApplicationLogsGroup
              awslogs-region: !Ref "AWS::Region"
              awslogs-stream-prefix: scalelite-api
          HealthCheck:
            Command:
              - CMD-SHELL
              - exit 0
          Secrets:
            - Name: SECRET_KEY_BASE
              ValueFrom: !Sub "${BBBApplicationBaseSecret}:basekeyvalue::"
            - Name: LOADBALANCER_SECRET
              ValueFrom: !Sub "${BBBLoadbalancerSecret}:basekeyvalue::"
            - Name: DATABASE_URL
              ValueFrom: !Sub "${BBBRDSDBConnectionSecret}:connectionString::"
          Environment:
            - Name: REDIS_URL
              Value: !Sub
                - "redis://${BBBCacheDBAddress}:${BBBCacheDBPort}"
                - BBBCacheDBAddress: !Ref BBBCacheDBAddress
                  BBBCacheDBPort: !Ref BBBCacheDBPort

  BBBScaleliteService:
    Type: AWS::ECS::Service
    DependsOn: BBBScaleliteALBListener
    Properties:
      Cluster: !Ref BBBECSCluster
      DesiredCount: !Ref BBBScaleliteDesiredReplicas
      TaskDefinition: !Ref BBBScaleliteTaskdefinition
      PlatformVersion: !If [ BBBECSFargate, 1.4.0, !Ref "AWS::NoValue" ]
      NetworkConfiguration:
        !If
        - BBBECSFargate
        - AwsvpcConfiguration:
            AssignPublicIp: DISABLED
            SecurityGroups:
              - !Ref BBBECSTaskSecurityGroup
            Subnets: !Ref BBBPrivateApplicationSubnets
        - !Ref "AWS::NoValue"
      LoadBalancers:
        - ContainerName: scalelite-nginx
          ContainerPort: 80
          TargetGroupArn: !Ref BBBScaleliteTG
      LaunchType: !If [ BBBECSFargate, FARGATE, !Ref "AWS::NoValue" ]

  BBBScaleliteServiceScalingTarget:
    Type: AWS::ApplicationAutoScaling::ScalableTarget
    Properties:
      MaxCapacity: !Ref BBBScaleliteMaxReplicas
      MinCapacity: !Ref BBBScaleliteMinReplicas
      ResourceId:
        !Join [
            "",
            [ service/, !Ref BBBECSCluster, /, !GetAtt [ BBBScaleliteService, Name ] ],
        ]
      RoleARN: !GetAtt BBBAutoscalingRole.Arn
      ScalableDimension: ecs:service:DesiredCount
      ServiceNamespace: ecs

  BBBscaliteServiceScalingPolicyCPU:
    Type: AWS::ApplicationAutoScaling::ScalingPolicy
    Properties:
      PolicyName: BBBscaliteTargetTrackingPolicyCPU
      PolicyType: TargetTrackingScaling
      ScalingTargetId: !Ref BBBScaleliteServiceScalingTarget
      TargetTrackingScalingPolicyConfiguration:
        TargetValue: 75
        DisableScaleIn: False
        ScaleInCooldown: 60
        ScaleOutCooldown: 15
        PredefinedMetricSpecification:
          PredefinedMetricType: ECSServiceAverageCPUUtilization

  BBBscaliteServiceScalingPolicyMEM:
    Type: AWS::ApplicationAutoScaling::ScalingPolicy
    Properties:
      PolicyName: BBBscaliteTargetTrackingPolicyMEM
      PolicyType: TargetTrackingScaling
      ScalingTargetId: !Ref BBBScaleliteServiceScalingTarget
      TargetTrackingScalingPolicyConfiguration:
        TargetValue: 75
        DisableScaleIn: False
        ScaleInCooldown: 60
        ScaleOutCooldown: 15
        PredefinedMetricSpecification:
          PredefinedMetricType: ECSServiceAverageMemoryUtilization

Outputs:
  BBBScaleliteTaskExecutionRole:
    Description: Scalelite Task Execution Role ARN
    Value: !GetAtt BBBScaleliteExecutionRole.Arn
  BBBGreenlightTaskExecutionRole:
    Description: Scalelite Task Execution Role ARN
    Value: !GetAtt BBBGreenlightTaskExecutionRole.Arn
  BBBApplicationBaseSecret:
    Description: The Big Blue Button Application Base Secret
    Value: !Ref BBBApplicationBaseSecret
  BBBLoadbalancerSecret:
    Description: The Big Blue Button Load Balancer Secret
    Value: !Ref BBBLoadbalancerSecret
  BBBAutoscalingRole:
    Description: Role for the Autoscaling Instances
    Value: !Ref BBBAutoscalingRole
  BBBPublicCertificate:
    Description: SSL Cert for the Frontend
    Value: !Ref BBBPublicCertificate
  BBBFrontendALB:
    Description: Frontend Application Load Balancer
    Value: !Ref BBBFrontendALB
  BBBFrontendALBListener:
    Description: Frontend Application Load Balancer Listener
    Value: !Ref BBBFrontendALBListener
  BBBFrontendALBListenerHTTP2HTTPS:
    Description: Frontend Application Load Balancer Listener HTTP Redirect
    Value: !Ref BBBFrontendALBListenerHTTP2HTTPS
  BBBFrontendTG:
    Description: Frontend Application Load Balancer Target Group
    Value: !Ref BBBFrontendTG
  BBBFrontendALBDNS:
    Description: Frontend Application Load Balancer DNS Record
    Value: !Ref BBBFrontendALBDNS
  BBBScaleliteALBDNSName:
    Description: Scalelite Application Load Balancer DNS Record
    Value: !Ref BBBScaleliteALBDNSName
  BBBScaleliteALB:
    Description: Scalelite Application Load Balancer
    Value: !Ref BBBScaleliteALB
  BBBScaleliteALBListener:
    Description: Scalelite Application Load Balancer Listener
    Value: !Ref BBBScaleliteALBListener
  BBBScaleliteTG:
    Description: Scalelite Application Load Balancer Target Group
    Value: !Ref BBBScaleliteTG
  BBBgreenlightTaskdefinition:
    Description: Frontend Task Definition
    Value: !Ref BBBgreenlightTaskdefinition
  BBBgreenlightService:
    Description: Frontend Service
    Value: !Ref BBBgreenlightService
  BBBScaleliteTaskdefinition:
    Description: Scalelite Task Definition
    Value: !Ref BBBScaleliteTaskdefinition
  BBBScaleliteAddServerTaskdefinition:
    Description: Scalelite Server Handler Task Definition
    Value: !Ref BBBScaleliteAddServerTaskdefinition
  BBBScaleliteService:
    Description: Scalelite Service
    Value: !Ref BBBScaleliteService<|MERGE_RESOLUTION|>--- conflicted
+++ resolved
@@ -857,13 +857,10 @@
                   BBBCacheDBPort: !Ref BBBCacheDBPort
             - Name: BEHIND_PROXY
               Value: true
-<<<<<<< HEAD
             - Name: NGINX_BEHIND_PROXY
               Value: 'true'
             - Name: URL_HOST
               Value: !Sub scalelite.${BBBDomainName}
-=======
->>>>>>> 777924ac
         - Name: scalelite-api
           Essential: true
           Image: !Ref BBBScaleliteApiImage
