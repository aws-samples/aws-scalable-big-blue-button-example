--- conflicted
+++ resolved
@@ -300,11 +300,6 @@
         SecretStringTemplate: !Sub "{\"username\":\"${BBBOperatorEMail}\"}"
         GenerateStringKey: 'password'
         PasswordLength: 16
-<<<<<<< HEAD
-        ExcludePunctuation: false
-        ExcludeCharacters: " ' \ \" "
-=======
->>>>>>> ba1e1b5d
 
   BBBScaleliteExecutionRole:
     Type: AWS::IAM::Role
